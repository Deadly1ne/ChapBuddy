name: Manga Bot Auto Run

on:
  schedule:
    # Run every 20 minutes
    - cron: '*/20 * * * *'
  workflow_dispatch: # Allow manual trigger

jobs:
  run-manga-bot:
    runs-on: ubuntu-latest
    
    steps:
    - name: Checkout repository
      uses: actions/checkout@v4
      with:
        token: ${{ secrets.PAT_TOKEN || github.token }}
    
    - name: Set up Python
      uses: actions/setup-python@v4
      with:
        python-version: '3.11'
    
    - name: Install dependencies
      run: |
        python -m pip install --upgrade pip
        pip install -r requirements.txt
    
    - name: Create sensitive config files from secrets
      run: |
        echo '${{ secrets.SETTINGS_JSON }}' > settings.json
        echo '${{ secrets.CREDENTIALS_JSON }}' > credentials.json
        echo '${{ secrets.TOKEN_JSON }}' > token.json
    
    - name: Initialize state.json if not exists
      run: |
        if [ ! -f "state.json" ]; then
          echo '{}' > state.json
        fi
    
    - name: Run manga bot
      run: python bot.py
    
    - name: Commit and push state changes
      if: always()
      run: |
        git config user.name "GitHub Actions"
        git config user.email "actions@github.com"
        git add state.json
        
        # Only commit if there are changes
        if ! git diff --staged --quiet; then
          git commit -m "Update processing state - $(date)"
<<<<<<< HEAD
          git push origin main 2>/dev/null || git push origin master 2>/dev/null || echo "Failed to push to remote"
        }
=======
          git push origin main
        else
          echo "No changes to state.json"
        fi
>>>>>>> f2c225e0
      
    - name: Upload logs
      uses: actions/upload-artifact@v4
      if: always()
      with:
        name: manga-bot-logs
        path: manga_bot.log
        retention-days: 7<|MERGE_RESOLUTION|>--- conflicted
+++ resolved
@@ -51,15 +51,10 @@
         # Only commit if there are changes
         if ! git diff --staged --quiet; then
           git commit -m "Update processing state - $(date)"
-<<<<<<< HEAD
-          git push origin main 2>/dev/null || git push origin master 2>/dev/null || echo "Failed to push to remote"
-        }
-=======
           git push origin main
         else
           echo "No changes to state.json"
         fi
->>>>>>> f2c225e0
       
     - name: Upload logs
       uses: actions/upload-artifact@v4
